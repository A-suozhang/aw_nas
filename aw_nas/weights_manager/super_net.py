--- conflicted
+++ resolved
@@ -10,12 +10,9 @@
 import contextlib
 import six
 
-<<<<<<< HEAD
 import torch
 from torch import nn
 
-=======
->>>>>>> 4ef360de
 from aw_nas.common import assert_rollout_type, group_and_sort_by_to_node
 from aw_nas.weights_manager.base import CandidateNet
 from aw_nas.weights_manager.shared import SharedNet, SharedCell, SharedOp
@@ -42,14 +39,9 @@
         self._cached_np = None
         self._cached_nb = None
 
-<<<<<<< HEAD
         self._flops_calculated = False
         self.total_flops = 0
 
-        self.genotypes = [g[1] for g in rollout.genotype_list()]
-        self.genotypes_grouped = [group_and_sort_by_to_node(g[1]) for g in rollout.genotype_list() \
-                                  if "concat" not in g[0]]
-=======
         genotype_list = rollout.genotype_list()
         self.genotypes = [g[1] for g in genotype_list]
         self.genotypes_grouped = list(zip(
@@ -58,7 +50,6 @@
             self.genotypes[self.search_space.num_cell_groups:]))
         # self.genotypes_grouped = [group_and_sort_by_to_node(g[1]) for g in \
         #                           if "concat" not in g[0]]
->>>>>>> 4ef360de
 
     @contextlib.contextmanager
     def begin_virtual(self):
